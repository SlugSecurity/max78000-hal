[package]
name = "max78000-hal"
version = "0.1.0"
edition = "2021"
authors = ["Brian Mak"]
categories = ["embedded", "no-std"]
keywords = ["embedded-hal"]
license = "MIT"

[dependencies]
embedded-hal = { version = "1.0" }
heapless = "0.7.16"
max78000 = { git = "ssh://git@github.com/SlugSecurity/max78000.git", features = [
    "critical-section",
], tag = "v0.2.1" }
cortex-m-rt = { version = "0.7.3", optional = true }
sealed = "0.5"
chacha20poly1305 = { version = "0.10.1", default-features = false }
generic-array = "0.14"
typenum = "1.17.0"
<<<<<<< HEAD
cortex-m = { version = "0.7.7" }
=======
rand_chacha = { version = "0.3.1", default-features = false }
sha3 = { version = "0.10.8", default-features = false }
zeroize = { version = "1.7.0", default-features = false }
bitvec = { version = "1.0.1", default-features = false }
cortex-m-semihosting = "0.5.0"
>>>>>>> 75973462

[features]
rt = ["max78000/rt", "cortex-m-rt"]
low_frequency = []<|MERGE_RESOLUTION|>--- conflicted
+++ resolved
@@ -18,15 +18,12 @@
 chacha20poly1305 = { version = "0.10.1", default-features = false }
 generic-array = "0.14"
 typenum = "1.17.0"
-<<<<<<< HEAD
-cortex-m = { version = "0.7.7" }
-=======
 rand_chacha = { version = "0.3.1", default-features = false }
 sha3 = { version = "0.10.8", default-features = false }
 zeroize = { version = "1.7.0", default-features = false }
 bitvec = { version = "1.0.1", default-features = false }
 cortex-m-semihosting = "0.5.0"
->>>>>>> 75973462
+cortex-m = { version = "0.7.7" }
 
 [features]
 rt = ["max78000/rt", "cortex-m-rt"]
