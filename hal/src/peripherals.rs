//! Peripheral drivers for the MAX78000.
//!
//! This module contains the peripheral manager to interact with the various MAX78000
//! peripherals. See the below example for how to set it up and use it.
//!
//! # Example
//! ```
//! use max78000_hal::{
//!     max78000::Peripherals,
//!     peripherals::{
//!         oscillator::{Ipo, IpoDivider, IpoFrequency},
//!         timer::{Oscillator, Prescaler},
//!         PeripheralManagerBuilder, SplittablePeripheral,
//!     },
//! };
//!
//! let (to_consume, to_borrow, rem) = Peripherals::take().unwrap().split();
//!
//! // Builds a peripheral manager using Ipo as the system clock oscillator with
//! // the specified frequency and divider. Also configures the timers' oscillators
//! // and prescalers according to the values put below.
//! let manager = PeripheralManagerBuilder::<Ipo>::new(
//!     &to_borrow,
//!     to_consume,
//!     IpoFrequency::_100MHz,
//!     IpoDivider::_1,
//! )
//! .configure_timer_0(Oscillator::ERTCO, Prescaler::_1)
//! .configure_timer_1(Oscillator::IBRO, Prescaler::_512)
//! .configure_timer_2(Oscillator::ISO, Prescaler::_4096)
//! .build();
//!
//! // Gets the peripheral wrapper for timer 0.
//! let clock = manager.timer_0().unwrap();
//! let mut timer = clock.new_timer(Time::Milliseconds(3000));
//!
//! while !timer.poll() {}
//!
//! // 3 seconds has passed.
//! ```

use core::cell::{BorrowMutError, RefCell, RefMut};
use core::ops::{Deref, DerefMut};
use embedded_hal::i2c::SevenBitAddress;

use crate::peripherals::flash_controller::FlashController;
use crate::peripherals::gpio::pin_traits::IoPin;
use crate::peripherals::gpio::PinOperatingMode;
use crate::peripherals::i2c::{BusSpeed, I2CMaster, I2CSlave};
use crate::peripherals::oscillator::SystemClock;
use max78000::*;

use self::gpio::{new_gpio0, new_gpio1, new_gpio2, Gpio0, Gpio1, Gpio2};
use self::oscillator::{private, Oscillator};
use self::power::{PowerControl, ToggleableModule};
use self::timer::{Clock, Prescaler};
use self::trng::Trng;
use self::uart::{Uart0, UartBuilder, UartBuilderError};

// Embedded HAL peripherals.
pub mod adc;
pub mod delay;
pub mod gpio;
pub mod serial;
pub mod timer;
pub mod trng;
pub mod uart;
pub mod watchdog;

// Non embedded HAL peripherals.
pub mod aes;
pub mod bit_banding;
pub mod bootloader;
pub mod crc;
pub mod ecc;
pub mod flash_controller;
pub mod i2c;
pub mod oscillator;
pub mod power;
pub mod raw;
pub mod rtc;
pub mod synchronization;

/// The peripherals that are completely unused by the [`PeripheralManager`].
pub struct RemainingPeripherals {
    /// ADC
    pub adc: ADC,
    /// AES
    pub aes: AES,
    /// AESKEYS
    pub aeskeys: AESKEYS,
    /// CAMERAIF
    pub cameraif: CAMERAIF,
    /// CRC
    pub crc: CRC,
    /// DMA
    pub dma: DMA,
    /// DVS
    pub dvs: DVS,
    /// FCR
    pub fcr: FCR,
    /// GCFR
    pub gcfr: GCFR,
    /// I2C0
    pub i2c0: I2C0,
    /// I2C2
    pub i2c2: I2C2,
    /// I2S
    pub i2s: I2S,
    /// LPCMP
    pub lpcmp: LPCMP,
    /// OWM
    pub owm: OWM,
    /// PT
    pub pt: PT,
    /// PT1
    pub pt1: PT1,
    /// PT2
    pub pt2: PT2,
    /// PT3
    pub pt3: PT3,
    /// PTG
    pub ptg: PTG,
    /// PWRSEQ
    pub pwrseq: PWRSEQ,
    /// RTC
    pub rtc: RTC,
    /// SEMA
    pub sema: SEMA,
    /// SIMO
    pub simo: SIMO,
    /// SIR
    pub sir: SIR,
    /// SPI0
    pub spi0: SPI0,
    /// SPI1
    pub spi1: SPI1,
    /// TMR4
    pub tmr4: TMR4,
    /// TMR5
    pub tmr5: TMR5,
    /// UART1
    pub uart1: UART1,
    /// UART2
    pub uart2: UART2,
    /// UART3
    pub uart3: UART3,
    /// WDT
    pub wdt: WDT,
    /// WDT1
    pub wdt1: WDT1,
    /// WUT
    pub wut: WUT,
}

/// The peripherals that are immutably borrowed by the [`PeripheralManager`].
pub struct PeripheralsToBorrow {
    /// GCR
    pub gcr: GCR,
    /// LPGCR
    pub lpgcr: LPGCR,
    /// MCR
    pub mcr: MCR,
    /// ICC0
    pub icc0: ICC0,
    /// TRIMSIR
    pub trimsir: TRIMSIR,
}

/// The peripherals that are completely consumed and moved by the [`PeripheralManager`].
pub struct PeripheralsToConsume {
    flc: FLC,
    gpio0: GPIO0,
    gpio1: GPIO1,
    gpio2: GPIO2,
    trng: TRNG,
    tmr0: TMR,
    tmr1: TMR1,
    tmr2: TMR2,
    tmr3: TMR3,
<<<<<<< HEAD
    i2c1: I2C1,
=======
    uart: UART,
>>>>>>> d5816819
}

/// Extension trait for splitting peripherals for the [`PeripheralManager`].
pub trait SplittablePeripheral {
    /// Splits the peripherals into three parts:
    /// - the peripherals that are consumed by the [`PeripheralManager`]
    /// - the peripherals that are borrowed by the [`PeripheralManager`]
    /// - the remaining peripherals not borrowed or consumed
    fn split(
        self,
    ) -> (
        PeripheralsToConsume,
        PeripheralsToBorrow,
        RemainingPeripherals,
    );
}

impl SplittablePeripheral for Peripherals {
    fn split(
        self,
    ) -> (
        PeripheralsToConsume,
        PeripheralsToBorrow,
        RemainingPeripherals,
    ) {
        let to_consume = PeripheralsToConsume {
            flc: self.FLC,
            gpio0: self.GPIO0,
            gpio1: self.GPIO1,
            gpio2: self.GPIO2,
            trng: self.TRNG,
            tmr0: self.TMR,
            tmr1: self.TMR1,
            tmr2: self.TMR2,
            tmr3: self.TMR3,
<<<<<<< HEAD
            i2c1: self.I2C1,
=======
            uart: self.UART,
>>>>>>> d5816819
        };

        let to_borrow = PeripheralsToBorrow {
            gcr: self.GCR,
            lpgcr: self.LPGCR,
            mcr: self.MCR,
            icc0: self.ICC0,
            trimsir: self.TRIMSIR,
        };

        let remaining = RemainingPeripherals {
            adc: self.ADC,
            aes: self.AES,
            aeskeys: self.AESKEYS,
            cameraif: self.CAMERAIF,
            crc: self.CRC,
            dma: self.DMA,
            dvs: self.DVS,
            fcr: self.FCR,
            gcfr: self.GCFR,
            i2c0: self.I2C0,
            i2c2: self.I2C2,
            i2s: self.I2S,
            lpcmp: self.LPCMP,
            owm: self.OWM,
            pt: self.PT,
            pt1: self.PT1,
            pt2: self.PT2,
            pt3: self.PT3,
            ptg: self.PTG,
            pwrseq: self.PWRSEQ,
            rtc: self.RTC,
            sema: self.SEMA,
            simo: self.SIMO,
            sir: self.SIR,
            spi0: self.SPI0,
            spi1: self.SPI1,
            tmr4: self.TMR4,
            tmr5: self.TMR5,
            uart1: self.UART1,
            uart2: self.UART2,
            uart3: self.UART3,
            wdt: self.WDT,
            wdt1: self.WDT1,
            wut: self.WUT,
        };

        (to_consume, to_borrow, remaining)
    }
}

/// A handle to a peripheral wrapper. Only one handle can be taken out
/// at a time for a given peripheral wrapper from the HAL. Once it's
/// dropped, it can be taken out again.
pub struct PeripheralHandle<'a, T>(RefMut<'a, T>);

impl<'a, T> PeripheralHandle<'a, T> {
    pub(crate) fn new(cell: &'a RefCell<T>) -> Result<Self, BorrowMutError> {
        Ok(Self(cell.try_borrow_mut()?))
    }
}

impl<'a, T> Deref for PeripheralHandle<'a, T> {
    type Target = T;

    #[inline(always)]
    fn deref(&self) -> &Self::Target {
        &self.0
    }
}

impl<'a, T> DerefMut for PeripheralHandle<'a, T> {
    #[inline(always)]
    fn deref_mut(&mut self) -> &mut Self::Target {
        &mut self.0
    }
}

/// A builder for the [`PeripheralManager`]. This builder can be used to configure
/// the system clock frequency and divider along with timer oscillators and prescalers.
pub struct PeripheralManagerBuilder<'a, T: Oscillator + private::Oscillator> {
    borrowed_periphs: &'a PeripheralsToBorrow,
    consumed_periphs: PeripheralsToConsume,
    sysclk_osc_freq: <T as oscillator::Oscillator>::Frequency,
    sysclk_osc_div: <T as oscillator::Oscillator>::Divider,
    timer_0_cfg: (timer::Oscillator, Prescaler),
    timer_1_cfg: (timer::Oscillator, Prescaler),
    timer_2_cfg: (timer::Oscillator, Prescaler),
    timer_3_cfg: (timer::Oscillator, Prescaler),
}

macro_rules! timer_field {
    ($self:ident, $tmr_field:ident, $cfg_field:ident) => {
        RefCell::new(Clock::new(
            $self.consumed_periphs.$tmr_field,
            &$self.borrowed_periphs.gcr,
            $self.$cfg_field.0,
            $self.$cfg_field.1,
        ))
    };
}

/// Creates a method to configure a timer with the given function
/// name and field name. Must be put inside an impl block.
macro_rules! timer_fn {
    ($fn_name:ident, $field:ident) => {
        /// Configures the timer with the specified oscillator and prescaler.
        pub fn $fn_name(mut self, osc: timer::Oscillator, prescaler: Prescaler) -> Self {
            self.$field = (osc, prescaler);

            self
        }
    };
}

impl<'a, T: Oscillator + private::Oscillator> PeripheralManagerBuilder<'a, T> {
    /// Creates a new [`PeripheralManagerBuilder`] with the system clock configured
    /// to the desired oscillator, frequency, and divider. All oscillators used
    /// for timers are configured to [`timer::Oscillator::IBRO`] with a prescaler of
    /// [`Prescaler::_1`]. These timers can be configured individually through the
    /// appropriate `configure_*` methods.
    pub fn new(
        borrowed_periphs: &'a PeripheralsToBorrow,
        consumed_periphs: PeripheralsToConsume,
        freq: <T as oscillator::Oscillator>::Frequency,
        div: <T as oscillator::Oscillator>::Divider,
    ) -> PeripheralManagerBuilder<T> {
        PeripheralManagerBuilder {
            borrowed_periphs,
            consumed_periphs,
            sysclk_osc_freq: freq,
            sysclk_osc_div: div,
            timer_0_cfg: (timer::Oscillator::IBRO, Prescaler::_1),
            timer_1_cfg: (timer::Oscillator::IBRO, Prescaler::_1),
            timer_2_cfg: (timer::Oscillator::IBRO, Prescaler::_1),
            timer_3_cfg: (timer::Oscillator::IBRO, Prescaler::_1),
        }
    }

    /// Changes the system clock oscillator along with its frequency
    /// and divider.
    pub fn configure_sysclk<O: Oscillator + private::Oscillator>(
        self,
        sysclk_osc_freq: <O as oscillator::Oscillator>::Frequency,
        sysclk_osc_div: <O as oscillator::Oscillator>::Divider,
    ) -> PeripheralManagerBuilder<'a, O> {
        PeripheralManagerBuilder {
            borrowed_periphs: self.borrowed_periphs,
            consumed_periphs: self.consumed_periphs,
            sysclk_osc_freq,
            sysclk_osc_div,
            timer_0_cfg: self.timer_0_cfg,
            timer_1_cfg: self.timer_1_cfg,
            timer_2_cfg: self.timer_2_cfg,
            timer_3_cfg: self.timer_3_cfg,
        }
    }

    timer_fn!(configure_timer_0, timer_0_cfg);
    timer_fn!(configure_timer_1, timer_1_cfg);
    timer_fn!(configure_timer_2, timer_2_cfg);
    timer_fn!(configure_timer_3, timer_3_cfg);

    /// Builds the [`PeripheralManager`] given the system clock
    /// oscillator settings along with the timer settings.
    pub fn build(self) -> PeripheralManager<'a> {
        // TODO: Lazily initialize timers
        //       For now, they're eagerly intialized.
        let power_ctrl =
            PowerControl::new(&self.borrowed_periphs.gcr, &self.borrowed_periphs.lpgcr);

        // Timers are eagerly initialized because they are configured upon creation of a Clock.
        power_ctrl.enable_peripheral(ToggleableModule::TMR0);
        power_ctrl.enable_peripheral(ToggleableModule::TMR1);
        power_ctrl.enable_peripheral(ToggleableModule::TMR2);
        power_ctrl.enable_peripheral(ToggleableModule::TMR3);

        power_ctrl.reset_toggleable(ToggleableModule::TMR0);
        power_ctrl.reset_toggleable(ToggleableModule::TMR1);
        power_ctrl.reset_toggleable(ToggleableModule::TMR2);
        power_ctrl.reset_toggleable(ToggleableModule::TMR3);

        // GPIO ports are eagerly initialized because they do not use `PeripheralHandle`s.
        power_ctrl.enable_peripheral(ToggleableModule::GPIO0);
        power_ctrl.enable_peripheral(ToggleableModule::GPIO1);
        power_ctrl.enable_peripheral(ToggleableModule::GPIO2);

        power_ctrl.reset_toggleable(ToggleableModule::GPIO0);
        power_ctrl.reset_toggleable(ToggleableModule::GPIO1);
        power_ctrl.reset_toggleable(ToggleableModule::GPIO2);

        PeripheralManager {
            power_ctrl,
            flash_controller: RefCell::new(FlashController::new(
                self.consumed_periphs.flc,
                &self.borrowed_periphs.icc0,
                &self.borrowed_periphs.gcr,
            )),
            system_clock: RefCell::new(SystemClock::new(
                &T::new(self.sysclk_osc_freq, self.sysclk_osc_div),
                self.borrowed_periphs.gcr.clkctrl(),
                self.borrowed_periphs.trimsir.inro(),
            )),
            timer_0: timer_field!(self, tmr0, timer_0_cfg),
            timer_1: timer_field!(self, tmr1, timer_1_cfg),
            timer_2: timer_field!(self, tmr2, timer_2_cfg),
            timer_3: timer_field!(self, tmr3, timer_3_cfg),
            gpio0: new_gpio0(self.consumed_periphs.gpio0),
            gpio1: new_gpio1(self.consumed_periphs.gpio1),
            gpio2: new_gpio2(self.consumed_periphs.gpio2),
            trng: RefCell::new(Trng::new(self.consumed_periphs.trng)),
<<<<<<< HEAD
            i2c1_reg: RefCell::new(self.consumed_periphs.i2c1),
=======
            uart: RefCell::new(self.consumed_periphs.uart),
>>>>>>> d5816819
        }
    }
}

macro_rules! no_enable_rst_periph_fn {
    ($fn_name:ident, $p_type:ty, $field_name:ident) => {
        /// Gets the specified peripheral if not already taken elsewhere. Otherwise,
        /// returns [`BorrowMutError`].
        pub fn $fn_name(&'a self) -> Result<PeripheralHandle<$p_type>, BorrowMutError> {
            PeripheralHandle::new(&self.$field_name)
        }
    };
}

macro_rules! no_enable_rst_periph_fn_no_handle {
    ($fn_name:ident, $p_type:ty, $field_name:ident) => {
        /// Gets the specified peripheral, enabling and resetting it.
        pub fn $fn_name(&'a self) -> &$p_type {
            &self.$field_name
        }
    };
}

macro_rules! enable_rst_periph_fn {
    ($fn_name:ident, $p_type:ty, $field_name:ident, $variant:expr) => {
        /// Gets the specified peripheral if not already taken elsewhere, enabling and
        /// resetting it. Otherwise, returns [`BorrowMutError`].
        pub fn $fn_name(&self) -> Result<PeripheralHandle<$p_type>, BorrowMutError> {
            let handle = PeripheralHandle::new(&self.$field_name)?;
            self.power_ctrl.enable_peripheral($variant);
            self.power_ctrl.reset_toggleable($variant);
            Ok(handle)
        }
    };
}

/// The peripheral manager containing all the peripheral abstractions provided by the HAL.
/// Use [`PeripheralManagerBuilder`] to construct an instance of [`PeripheralManager`].
/// The methods inside here can be used to interact with the board peripherals.
pub struct PeripheralManager<'a> {
    power_ctrl: PowerControl<'a, 'a>,
    flash_controller: RefCell<FlashController<'a, 'a>>,
    system_clock: RefCell<SystemClock<'a, 'a>>,
    gpio0: Gpio0,
    gpio1: Gpio1,
    gpio2: Gpio2,
    timer_0: RefCell<Clock<'a, TMR>>,
    timer_1: RefCell<Clock<'a, TMR1>>,
    timer_2: RefCell<Clock<'a, TMR2>>,
    timer_3: RefCell<Clock<'a, TMR3>>,
    trng: RefCell<Trng>,
<<<<<<< HEAD
    i2c1_reg: RefCell<I2C1>,
=======
    uart: RefCell<UART>,
>>>>>>> d5816819
}

impl<'a> PeripheralManager<'a> {
    no_enable_rst_periph_fn!(flash_controller, FlashController<'_, '_>, flash_controller);
    no_enable_rst_periph_fn!(system_clock, SystemClock<'_, '_>, system_clock);

    // Timers CANNOT be enabled and reset again after creation because
    // Clock holds state for it
    no_enable_rst_periph_fn!(timer_0, Clock<TMR>, timer_0);
    no_enable_rst_periph_fn!(timer_1, Clock<TMR1>, timer_1);
    no_enable_rst_periph_fn!(timer_2, Clock<TMR2>, timer_2);
    no_enable_rst_periph_fn!(timer_3, Clock<TMR3>, timer_3);

    no_enable_rst_periph_fn_no_handle!(gpio0, Gpio0, gpio0);
    no_enable_rst_periph_fn_no_handle!(gpio1, Gpio1, gpio1);
    no_enable_rst_periph_fn_no_handle!(gpio2, Gpio2, gpio2);

    enable_rst_periph_fn!(trng, Trng, trng, ToggleableModule::TRNG);

<<<<<<< HEAD
    /// Attempt to instantiate a new I2C master instance. Will fail is there already is an existing
    /// instance of either an I2C master or slave.
    ///
    /// Requires a `target_addr` to be used as the slave address for communication stack methods
    pub fn i2c_master(
        &self,
        bus_speed: BusSpeed,
        target_address: SevenBitAddress,
    ) -> Result<I2CMaster<I2C1>, BorrowMutError> {
        self.power_ctrl.enable_peripheral(ToggleableModule::I2C1);
        self.power_ctrl.reset_toggleable(ToggleableModule::I2C1);

        self.gpio0
            .get_pin_handle(16)
            .unwrap()
            .set_operating_mode(PinOperatingMode::AltFunction1)
            .unwrap();
        self.gpio0
            .get_pin_handle(17)
            .unwrap()
            .set_operating_mode(PinOperatingMode::AltFunction1)
            .unwrap();

        // TODO: replace .unwrap()
        let periph = I2CMaster::new(
            bus_speed,
            self.system_clock.try_borrow().unwrap(),
            self.i2c1_reg.try_borrow_mut()?,
            target_address,
        )
        .unwrap();

        Ok(periph)
    }

    /// Attempt to instantiate a new I2C slave instance. Will fail is there already is an existing
    /// instance of either an I2C master or slave.
    pub fn i2c_slave(
        &self,
        bus_speed: BusSpeed,
        address: SevenBitAddress,
    ) -> Result<I2CSlave<I2C1>, BorrowMutError> {
        self.power_ctrl.enable_peripheral(ToggleableModule::I2C1);
        self.power_ctrl.reset_toggleable(ToggleableModule::I2C1);

        self.gpio0
            .get_pin_handle(16)
            .unwrap()
            .set_operating_mode(PinOperatingMode::AltFunction1)
            .unwrap();
        self.gpio0
            .get_pin_handle(17)
            .unwrap()
            .set_operating_mode(PinOperatingMode::AltFunction1)
            .unwrap();

        // TODO: replace .unwrap()
        let periph = I2CSlave::new(
            address,
            bus_speed,
            self.system_clock.try_borrow().unwrap(),
            self.i2c1_reg.try_borrow_mut()?,
        )
        .unwrap();

        Ok(periph)
=======
    enable_rst_periph_fn!(uart, UART, uart, ToggleableModule::UART0);

    /// Create a [`UartBuilder`] for the UART0
    pub fn build_uart(&'a self) -> Result<UartBuilder<Uart0>, UartBuilderError> {
        UartBuilder::new(self)
>>>>>>> d5816819
    }
}<|MERGE_RESOLUTION|>--- conflicted
+++ resolved
@@ -178,11 +178,8 @@
     tmr1: TMR1,
     tmr2: TMR2,
     tmr3: TMR3,
-<<<<<<< HEAD
     i2c1: I2C1,
-=======
     uart: UART,
->>>>>>> d5816819
 }
 
 /// Extension trait for splitting peripherals for the [`PeripheralManager`].
@@ -218,11 +215,8 @@
             tmr1: self.TMR1,
             tmr2: self.TMR2,
             tmr3: self.TMR3,
-<<<<<<< HEAD
             i2c1: self.I2C1,
-=======
             uart: self.UART,
->>>>>>> d5816819
         };
 
         let to_borrow = PeripheralsToBorrow {
@@ -434,11 +428,8 @@
             gpio1: new_gpio1(self.consumed_periphs.gpio1),
             gpio2: new_gpio2(self.consumed_periphs.gpio2),
             trng: RefCell::new(Trng::new(self.consumed_periphs.trng)),
-<<<<<<< HEAD
             i2c1_reg: RefCell::new(self.consumed_periphs.i2c1),
-=======
             uart: RefCell::new(self.consumed_periphs.uart),
->>>>>>> d5816819
         }
     }
 }
@@ -490,11 +481,8 @@
     timer_2: RefCell<Clock<'a, TMR2>>,
     timer_3: RefCell<Clock<'a, TMR3>>,
     trng: RefCell<Trng>,
-<<<<<<< HEAD
+    uart: RefCell<UART>,
     i2c1_reg: RefCell<I2C1>,
-=======
-    uart: RefCell<UART>,
->>>>>>> d5816819
 }
 
 impl<'a> PeripheralManager<'a> {
@@ -514,7 +502,6 @@
 
     enable_rst_periph_fn!(trng, Trng, trng, ToggleableModule::TRNG);
 
-<<<<<<< HEAD
     /// Attempt to instantiate a new I2C master instance. Will fail is there already is an existing
     /// instance of either an I2C master or slave.
     ///
@@ -581,12 +568,12 @@
         .unwrap();
 
         Ok(periph)
-=======
+    }
+
     enable_rst_periph_fn!(uart, UART, uart, ToggleableModule::UART0);
 
     /// Create a [`UartBuilder`] for the UART0
     pub fn build_uart(&'a self) -> Result<UartBuilder<Uart0>, UartBuilderError> {
         UartBuilder::new(self)
->>>>>>> d5816819
     }
 }