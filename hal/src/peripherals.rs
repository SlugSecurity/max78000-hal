--- conflicted
+++ resolved
@@ -62,12 +62,7 @@
 pub mod delay;
 pub mod gpio;
 pub mod serial;
-<<<<<<< HEAD
-=======
-pub mod timer;
-pub mod trng;
 pub mod uart;
->>>>>>> d5816819
 pub mod watchdog;
 
 // Non embedded HAL peripherals.
@@ -302,14 +297,9 @@
 }
 
 /// A builder for the [`PeripheralManager`]. This builder can be used to configure
-<<<<<<< HEAD
 /// the system clock frequency and divider, timer oscillators and prescalers, and
 /// the RNG static secret.
 pub struct PeripheralManagerBuilder<'a, T: Oscillator + private::Oscillator, F: FnMut(&mut [u8])> {
-=======
-/// the system clock frequency and divider along with timer oscillators and prescalers.
-pub struct PeripheralManagerBuilder<'a, T: Oscillator + private::Oscillator> {
->>>>>>> d5816819
     borrowed_periphs: &'a PeripheralsToBorrow,
     consumed_periphs: PeripheralsToConsume,
     sysclk_osc_freq: <T as oscillator::Oscillator>::Frequency,
@@ -435,7 +425,7 @@
         let trng = Trng::new(self.consumed_periphs.trng);
         let csprng_timer_config = (timer::Oscillator::IBRO, Prescaler::_4096);
 
-        let csprng_timer = Clock::new(
+        let timer_0 = Clock::new(
             self.consumed_periphs.tmr0,
             &self.borrowed_periphs.gcr,
             csprng_timer_config.0,
@@ -444,11 +434,11 @@
 
         let initialized_csprng = EntropyGatherer::init_csprng(CsprngInitArgs {
             trng: &trng,
-            csprng_timer: &csprng_timer,
+            csprng_timer: &timer_0,
             get_rng_static_secret: self.get_rng_static_secret,
         });
 
-        self.consumed_periphs.tmr0 = csprng_timer.consume();
+        timer_0.reconfigure(self.timer_0_cfg.0, self.timer_0_cfg.1);
 
         PeripheralManager {
             power_ctrl,
@@ -469,13 +459,9 @@
             gpio0: new_gpio0(self.consumed_periphs.gpio0),
             gpio1: new_gpio1(self.consumed_periphs.gpio1),
             gpio2: new_gpio2(self.consumed_periphs.gpio2),
-<<<<<<< HEAD
             trng: RefCell::new(trng),
+            uart: RefCell::new(self.consumed_periphs.uart),
             csprng: RefCell::new(initialized_csprng),
-=======
-            trng: RefCell::new(Trng::new(self.consumed_periphs.trng)),
-            uart: RefCell::new(self.consumed_periphs.uart),
->>>>>>> d5816819
         }
     }
 }
@@ -527,11 +513,8 @@
     timer_2: RefCell<Clock<'a, TMR2>>,
     timer_3: RefCell<Clock<'a, TMR3>>,
     trng: RefCell<Trng>,
-<<<<<<< HEAD
+    uart: RefCell<UART>,
     csprng: RefCell<ChaCha20Rng>,
-=======
-    uart: RefCell<UART>,
->>>>>>> d5816819
 }
 
 impl<'a> PeripheralManager<'a> {
@@ -551,14 +534,12 @@
 
     enable_rst_periph_fn!(trng, Trng, trng, ToggleableModule::TRNG);
 
-<<<<<<< HEAD
-    no_enable_rst_periph_fn!(csprng, ChaCha20Rng, csprng);
-=======
     enable_rst_periph_fn!(uart, UART, uart, ToggleableModule::UART0);
 
     /// Create a [`UartBuilder`] for the UART0
     pub fn build_uart(&'a self) -> Result<UartBuilder<Uart0>, UartBuilderError> {
         UartBuilder::new(self)
     }
->>>>>>> d5816819
+
+    no_enable_rst_periph_fn!(csprng, ChaCha20Rng, csprng);
 }