--- conflicted
+++ resolved
@@ -465,12 +465,8 @@
             gpio0: new_gpio0(self.consumed_periphs.gpio0),
             gpio1: new_gpio1(self.consumed_periphs.gpio1),
             gpio2: new_gpio2(self.consumed_periphs.gpio2),
-<<<<<<< HEAD
-            trng: RefCell::new(Trng::new(self.consumed_periphs.trng)),
+            trng: RefCell::new(trng),
             i2c1_reg: RefCell::new(self.consumed_periphs.i2c1),
-=======
-            trng: RefCell::new(trng),
->>>>>>> 75973462
             uart: RefCell::new(self.consumed_periphs.uart),
             csprng: RefCell::new(initialized_csprng),
         }
@@ -525,11 +521,8 @@
     timer_3: RefCell<Clock<'a, TMR3>>,
     trng: RefCell<Trng>,
     uart: RefCell<UART>,
-<<<<<<< HEAD
     i2c1_reg: RefCell<I2C1>,
-=======
     csprng: RefCell<ChaCha20Rng>,
->>>>>>> 75973462
 }
 
 impl<'a> PeripheralManager<'a> {
