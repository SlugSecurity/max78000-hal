--- conflicted
+++ resolved
@@ -162,11 +162,9 @@
 
     /// An error that can occur if an internal error is encountered that should never happen.
     InternalError,
-<<<<<<< HEAD
 
     /// TODO: remove. custom error
     CustomError(u32),
-=======
 }
 
 /// Specifies what is counted as the end of a line for the RxChannel::recv_line_* methods
@@ -191,5 +189,4 @@
             }
         }
     }
->>>>>>> 9318caaa
 }