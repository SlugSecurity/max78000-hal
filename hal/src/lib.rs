--- conflicted
+++ resolved
@@ -6,10 +6,5 @@
 pub use max78000;
 
 #[cfg(feature = "rt")]
-<<<<<<< HEAD
-pub use max78000::Interrupt;
-=======
 pub use cortex_m_rt::interrupt;
->>>>>>> 4c00ba2a
-
 pub mod peripherals;