--- conflicted
+++ resolved
@@ -9,11 +9,7 @@
 use cortex_m_rt::entry;
 use cortex_m_semihosting::hio;
 use max78000_hal::{max78000::Peripherals, peripherals::power::PowerControl};
-<<<<<<< HEAD
-use tests::{bit_band_tests, oscillator_tests, timer_tests, trng_tests};
-=======
 use tests::{bit_band_tests, flc_tests, oscillator_tests, trng_tests};
->>>>>>> ffd82f16
 
 extern crate panic_semihosting;
 
@@ -47,13 +43,6 @@
     // TODO: Assuming peripheral API will initialize this later.
     let power = PowerControl::new(&peripherals.GCR, &peripherals.LPGCR);
 
-    timer_tests::run_timer_tests(
-        &mut stdout,
-        peripherals.TMR,
-        peripherals.TMR1,
-        &peripherals.GCR,
-    );
-
     trng_tests::run_trng_tests(peripherals.TRNG, &power, &mut stdout);
 
     writeln!(stdout, "Finished MAX78000 HAL tests!\n").unwrap();
