//! Tests module for the MAX78000 HAL.

<<<<<<< HEAD
pub mod oscillator_tests;
=======
pub mod bit_band_tests;
>>>>>>> 4c00ba2a
pub mod trng_tests;<|MERGE_RESOLUTION|>--- conflicted
+++ resolved
@@ -1,8 +1,5 @@
 //! Tests module for the MAX78000 HAL.
 
-<<<<<<< HEAD
+pub mod bit_band_tests;
 pub mod oscillator_tests;
-=======
-pub mod bit_band_tests;
->>>>>>> 4c00ba2a
 pub mod trng_tests;